# export no_proxy=127.0.0.1:7890,localhost,127.0.0.1,10.99.103.147,10.99.103.*
export SGLANG_ALLOW_OVERWRITE_LONGER_CONTEXT_LEN=1

<<<<<<< HEAD
while true; do
    torchrun \
        --nproc_per_node=8 \
        -m RL2.trainer.ppo \
        train_data.path=simonycl/math-12k \
        train_data.prompts_per_rollout=128 \
        train_data.responses_per_prompt=8 \
        test_data.path=Chenmien/OlympiadBench \
        actor.model_name=simonycl/OLMoE-1B-7B-0125 \
        actor.sp_size=2 \
        actor.max_length_per_device=4096 \
        +actor.track_tis=true \
        rollout.train_sampling_params.max_new_tokens=3072 \
        rollout.env_path=envs/orz.py \
        +rollout.context_length=8192 \
        adv.estimator=reinforce \
        trainer.project=OpenMoERL \
        trainer.experiment_name=olmoe-1b-7b-0125-base \
        trainer.load_ckpt_from=latest \
        trainer.test_freq=8 \
        trainer.save_freq=32 \
        trainer.n_epochs=20

    if [ $? -eq 0 ]; then
        echo "✅ Training completed"
        exit 0
    fi

    echo "❌ Training failed, cleaning up and restarting in 30s..."
    pkill -9 -f "python.*RL2.trainer.ppo"
    pkill -9 -f sglang
    sleep 30
done
=======
torchrun \
    --nproc_per_node=8 \
    -m RL2.trainer.ppo \
    train_data.path=simonycl/math-12k \
    train_data.prompts_per_rollout=128 \
    train_data.responses_per_prompt=8 \
    test_data.path=Chenmien/OlympiadBench \
    actor.model_name=simonycl/OLMoE-1B-7B-0125 \
    actor.max_length_per_device=4096 \
    +actor.track_tis=true \
    rollout.train_sampling_params.max_new_tokens=3072 \
    rollout.env_path=envs/orz.py \
    +rollout.context_length=8192 \
    adv.estimator=reinforce \
    trainer.project=OpenMoERL \
    trainer.experiment_name=olmoe-1b-7b-0125-base \
    trainer.test_freq=8 \
    trainer.save_freq=32 \
    trainer.n_epochs=20
>>>>>>> 098f1541
<|MERGE_RESOLUTION|>--- conflicted
+++ resolved
@@ -1,7 +1,6 @@
 # export no_proxy=127.0.0.1:7890,localhost,127.0.0.1,10.99.103.147,10.99.103.*
 export SGLANG_ALLOW_OVERWRITE_LONGER_CONTEXT_LEN=1
 
-<<<<<<< HEAD
 while true; do
     torchrun \
         --nproc_per_node=8 \
@@ -34,25 +33,4 @@
     pkill -9 -f "python.*RL2.trainer.ppo"
     pkill -9 -f sglang
     sleep 30
-done
-=======
-torchrun \
-    --nproc_per_node=8 \
-    -m RL2.trainer.ppo \
-    train_data.path=simonycl/math-12k \
-    train_data.prompts_per_rollout=128 \
-    train_data.responses_per_prompt=8 \
-    test_data.path=Chenmien/OlympiadBench \
-    actor.model_name=simonycl/OLMoE-1B-7B-0125 \
-    actor.max_length_per_device=4096 \
-    +actor.track_tis=true \
-    rollout.train_sampling_params.max_new_tokens=3072 \
-    rollout.env_path=envs/orz.py \
-    +rollout.context_length=8192 \
-    adv.estimator=reinforce \
-    trainer.project=OpenMoERL \
-    trainer.experiment_name=olmoe-1b-7b-0125-base \
-    trainer.test_freq=8 \
-    trainer.save_freq=32 \
-    trainer.n_epochs=20
->>>>>>> 098f1541
+done