--- conflicted
+++ resolved
@@ -56,55 +56,16 @@
         if self.train and self.config.enable_gradient_checkpointing:
             self.model.gradient_checkpointing_enable()
 
-<<<<<<< HEAD
-        # Apply LoRA before tensor parallelism and data parallelism
-        use_lora = getattr(self.config, 'use_lora', False)
-        if use_lora and self.train:
-            lora_config = getattr(self.config, 'lora', None)
-            if not lora_config:
-                raise ValueError("use_lora is True but lora config is missing")
-            if self.config.tp_size > 1:
-                raise NotImplementedError(
-                    "LoRA is currently incompatible with Tensor Parallelism (tp_size > 1). "
-                    "This is due to PyTorch DTensor not supporting PEFT LoRA modules. "
-                    "Please use tp_size=1 with LoRA, or use FSDP/DDP for parallelism."
-                )
-            if lora_config.r < 1:
-                raise ValueError(f"LoRA rank must be >= 1, got {lora_config.r}")
-
-            from peft import LoraConfig, get_peft_model, TaskType
-
-            # Determine task type based on model architecture
-=======
         use_lora = self.config.use_lora
         if use_lora:
             if self.config.tp_size > 1:
                 raise ValueError("Tensor parallelism is not supported with LoRA.")
             from peft import LoraConfig, get_peft_model, TaskType
->>>>>>> ee2be7e0
             if hasattr(self.model, 'lm_head'):
                 task_type = TaskType.CAUSAL_LM
             elif hasattr(self.model, 'score'):
                 task_type = TaskType.SEQ_CLS
             else:
-<<<<<<< HEAD
-                task_type = TaskType.CAUSAL_LM
-
-            peft_config = LoraConfig(
-                task_type=task_type,
-                r=lora_config.r,
-                lora_alpha=lora_config.lora_alpha,
-                lora_dropout=lora_config.lora_dropout,
-                target_modules=list(lora_config.target_modules),
-                bias="none",
-                use_rslora=getattr(lora_config, 'use_rslora', False),
-                modules_to_save=getattr(lora_config, 'modules_to_save', None)
-            )
-            self.model = get_peft_model(self.model, peft_config)
-
-            if dist.get_rank() == 0:
-                self.model.print_trainable_parameters()
-=======
                 raise ValueError("Model has no LM head or score attribute.")
 
             lora_config = OmegaConf.to_container(self.config.lora)
@@ -113,7 +74,6 @@
                 task_type=task_type
             )
             self.model = get_peft_model(self.model, lora_config)
->>>>>>> ee2be7e0
 
         if self.config.tp_size > 1:
             prepare_tp_model(self.model, self.model_device_mesh["tp"])
@@ -258,12 +218,6 @@
         else:
             state_dict = self.get_model_state_dict(full_state_dict=True)
             if dist.get_rank() == 0:
-<<<<<<< HEAD
-                self.model.module.save_pretrained(save_dir, state_dict=state_dict)
-        
-        if dist.get_rank() == 0:
-            self.tokenizer.save_pretrained(save_dir)
-=======
                 self.model.module.save_pretrained(
                     save_dir, state_dict=state_dict
                 )
@@ -271,5 +225,4 @@
         if dist.get_rank() == 0:
             self.tokenizer.save_pretrained(save_dir)
 
->>>>>>> ee2be7e0
         dist.barrier()