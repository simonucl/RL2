from collections import defaultdict
import torch
import torch.nn.functional as F
from transformers import AutoModelForCausalLM
from RL2.workers.fsdp import FSDPWorker
from RL2.utils.sequences import count_total, slide_along_cp, gather_along_cp
from RL2.utils.fsdp.context_parallelism import update_ring_attn_params
from RL2.utils.functions import (
    compute_logps_and_entropy, aggregate_values
)
from RL2.utils.algorithms import compute_approx_kl
from RL2.utils.logging import (
    progress_bar,
    time_logger,
    gather_and_log,
    gather_and_reduce,
    rank0_log
)


class FSDPActor(FSDPWorker):

    def __init__(self, config, train: bool):
        super().__init__(config, train)

        if config.use_liger_kernel:
            assert config.tp_size == 1, \
                "Liger kernel is not compatible with tensor parallelism."
            from liger_kernel.transformers import AutoLigerKernelForCausalLM
            model_cls = AutoLigerKernelForCausalLM
        else:
            model_cls = AutoModelForCausalLM

        with self.init_weight_context():
            self.model = model_cls.from_pretrained(
                config.model_name,
                trust_remote_code=True,
                attn_implementation="flash_attention_2"
            )

        self.prepare_model_optimizer()

    def forward(self, minibatch, prefix=None, return_entropy=False):

        minibatch, cu_seqlens = slide_along_cp(
            minibatch,
            self.device_mesh["cp"].get_group(),
            self.device_mesh["tp"].size()
        )
        update_ring_attn_params(
            self.device_mesh["cp"].get_group(),
            cu_seqlens
        )
        logits = self.model(
            input_ids=minibatch["states"],
            position_ids=minibatch["position_ids"],
            use_cache=False
        ).logits.to(torch.float32)
        # bfloat16 is unstable for the subsequent `logsumexp` operation.
        # See https://github.com/OpenRLHF/OpenRLHF/pull/634.
        compute_logps_and_entropy(
            logits / getattr(self.config, "temperature", 1.0),
            minibatch,
            self.device_mesh["tp"].get_group(),
            prefix,
            return_entropy
        )
        return gather_along_cp(
            minibatch,
            self.device_mesh["cp"].get_group(),
            cu_seqlens
        )

    @time_logger("compute_logps")
    @torch.no_grad()
    def compute_logps(self, tensor_dict, step):
        minibatches = self.scatter_data(tensor_dict)
        self.load_model_to_device(torch.cuda.current_device())

        prefix = "old" if self.train else "ref"
        self.model.eval()
        processed_minibatches = []
        for minibatch in progress_bar(
            minibatches, desc=f"Compute {prefix} logps"
        ):
            processed_minibatch = self.forward(minibatch, prefix)
            processed_minibatches.append(processed_minibatch)

        if not self.train:
            self.load_model_to_device("cpu")
        return self.gather_data(processed_minibatches)

    @time_logger("update_actor")
    def sft_update(self, tensor_dict, step):
        minibatches = self.scatter_data(tensor_dict)

        total_actions, total_sequences = count_total(
            minibatches,
            ("action_mask", "eos_mask"),
            self.device_mesh["dp"].get_group()
        )
        metrics = defaultdict(list)
        for minibatch in progress_bar(
            minibatches, desc="Update actor"
        ):
            minibatch = self.forward(minibatch)
            loss = aggregate_values(
                - minibatch["logps"],
                minibatch["action_mask"],
                self.config.avg_level,
                total_actions,
                total_sequences
            )
            self.scale_loss(loss).backward()
            metrics["loss"].append(loss.item())

        grad_norm = self.optimizer_step()
        metrics["grad_norm"].append(grad_norm)
        gather_and_log(metrics, step, self.device_mesh["dp"].get_group())

    @time_logger("update_actor")
    def dpo_update(self, tensor_dict, step):
        minibatches = self.scatter_data(tensor_dict, pair=True)

        total_pairs = count_total(
            minibatches, "eos_mask", self.device_mesh["dp"].get_group()
        ) // 2
        metrics = defaultdict(list)
        for minibatch in progress_bar(
            minibatches, desc="Update actor"
        ):
            minibatch = self.forward(minibatch)
            chosen_rewards, rejected_rewards = self.config.beta * (
                minibatch["logps"] - minibatch["ref_logps"]
            ).sum(-1).view(-1, 2).T
            reward_margins = chosen_rewards - rejected_rewards
            loss = - F.logsigmoid(reward_margins).sum() / total_pairs
            self.scale_loss(loss).backward()
            metrics["rewards/chosen"].extend(chosen_rewards.tolist())
            metrics["rewards/rejected"].extend(rejected_rewards.tolist())
            metrics["rewards/margin"].extend(reward_margins.tolist())
            metrics["loss"].append(loss.item())
            metrics["accuracy"].extend((reward_margins > 0).tolist())

        grad_norm = self.optimizer_step()
        metrics["grad_norm"].append(grad_norm)
        gather_and_log(metrics, step, self.device_mesh["dp"].get_group())
    
    @time_logger("update_actor")
    def ppo_update(self, tensor_dict, step: int):
        if step < self.config.freeze_steps:
            return
        batches = self.scatter_data(tensor_dict, pack_minibatches=True)
        self.load_model_to_device(torch.cuda.current_device())

        self.model.train()
        tbar = progress_bar(
            total=sum([len(batch) for batch in batches]),
            desc="Update actor"
        )
        metrics = defaultdict(list)
        for batch in batches:
            
            total_actions, total_sequences = count_total(
                batch,
                ("action_mask", "eos_mask"),
                self.device_mesh["dp"].get_group()
            )
            metric = defaultdict(list)
            for minibatch in batch:

                minibatch = self.forward(
                    minibatch, return_entropy=True
                )
                ratio = torch.exp(
                    minibatch["logps"] - minibatch.get(
                        "old_logps", minibatch["logps"].detach()
                    )
                )
                clipped_ratio = torch.clamp(
                    ratio, 1 - self.config.clip, 1 + self.config.clip
                )
                objective = minibatch["advantages"] * ratio
                clipped_objective = minibatch["advantages"] * clipped_ratio
                losses = - torch.min(objective, clipped_objective)
                clip_ratios = objective > clipped_objective

                if self.config.tis_coef > 0:
                    # https://fengyao.notion.site/off-policy-rl
                    tis = torch.exp(
                        minibatch["logps"].detach() - minibatch["llm_logps"]
                    ).clamp(max=self.config.tis_coef)
                    losses *= tis
                    
                loss, clip_ratio, entropy = aggregate_values(
                    (losses, clip_ratios, minibatch["entropy"]),
                    minibatch["action_mask"],
                    self.config.avg_level,
                    total_actions,
                    total_sequences
                )
                loss = loss - self.config.entropy.coef * entropy
                if self.config.kl.coef > 0 and self.config.kl.type == "loss":
                    kl_loss = compute_approx_kl(
                        minibatch["logps"],
                        minibatch["ref_logps"],
                        self.config.kl.loss_estimator
                    ).sum() / total_actions
                    loss = loss + self.config.kl.coef * kl_loss

                self.scale_loss(loss).backward()

                tbar.update()
                metric["actor/entropy"].append(entropy.item())
                metric["actor/loss"].append(loss.item())
                metric["actor/clip_ratio"].append(clip_ratio.item())

            grad_norm = self.optimizer_step()

            for k, v in metric.items():
                metrics[k].append(
                    gather_and_reduce(v, self.device_mesh["dp"].get_group())
                )
            metrics["actor/grad_norm"].append(grad_norm)

        rank0_log(metrics, step)
        self.load_model_to_device("cpu")

    @time_logger("update_rollout")
    def update_rollout(self, rollout, step):

        if self.config.use_lora:
<<<<<<< HEAD
            lora_dir = "lora_adapters"
=======
            lora_dir = f"lora_{self.config.lora.r}"
>>>>>>> ee2be7e0
            self.save_lora(lora_dir)
            rollout.update_lora(lora_dir)
        else:
            state_dict = self.get_model_state_dict(cpu_offload=False)
<<<<<<< HEAD
            rollout.update(state_dict.items())
            self.load_model_to_device("cpu")
=======
            rollout.update(state_dict.items())
>>>>>>> ee2be7e0
<|MERGE_RESOLUTION|>--- conflicted
+++ resolved
@@ -230,18 +230,9 @@
     def update_rollout(self, rollout, step):
 
         if self.config.use_lora:
-<<<<<<< HEAD
-            lora_dir = "lora_adapters"
-=======
             lora_dir = f"lora_{self.config.lora.r}"
->>>>>>> ee2be7e0
             self.save_lora(lora_dir)
             rollout.update_lora(lora_dir)
         else:
             state_dict = self.get_model_state_dict(cpu_offload=False)
-<<<<<<< HEAD
-            rollout.update(state_dict.items())
-            self.load_model_to_device("cpu")
-=======
-            rollout.update(state_dict.items())
->>>>>>> ee2be7e0
+            rollout.update(state_dict.items())