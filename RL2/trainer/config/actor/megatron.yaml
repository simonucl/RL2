--- conflicted
+++ resolved
@@ -35,9 +35,5 @@
     - o_proj
     - gate_proj
     - up_proj
-<<<<<<< HEAD
     - down_proj
-=======
-    - down_proj
-  modules_to_save: null
->>>>>>> ee2be7e0
+  modules_to_save: null