--- conflicted
+++ resolved
@@ -8,12 +8,11 @@
   lr: 5e-6
   weight_decay: 1e-2
 max_grad_norm: 1.0
-<<<<<<< HEAD
-scheduler: cosine
-warmup_ratio: 0.1
+scheduler:
+  name: constant
+  warmup_ratio: 0.1
 offload_optimizer: true
 use_lora: false
-
 lora:
   r: 16
   lora_alpha: 32
@@ -27,10 +26,4 @@
     - gate_proj
     - up_proj
     - down_proj
-  modules_to_save: null
-=======
-scheduler:
-  name: constant
-  warmup_ratio: 0.1
-offload_optimizer: true
->>>>>>> eeb2c3bc
+  modules_to_save: null