--- conflicted
+++ resolved
@@ -135,15 +135,6 @@
 ### Actor and Critic
 
 * `model_name`: Hugging Face name or local path of model.
-<<<<<<< HEAD
-* `optimizer_dir`: The directory of optimizer state to be loaded.  
-* `fsdp_size`: The model parameters will be sharded across every `fsdp_size` GPUs.
-Must be divisible by the total number of GPUs.
-Default to `0`, where a single copy of parameters is sharded across all GPUs.
-* `sp_size`: The sequence will be sharded across `sp_size` GPUs.
-Must be divisible by the total number of GPUs.
-* `gradient_checkpointing`: Whether to enable gradient checkpointing.
-=======
 * `gradient_checkpointing`: Whether to enable gradient checkpointing.
 * `ddp_size`: The number of model parameter copies.
 When `ddp_size=1`, ZeRO stage 3 is applied; when `ddp_size` equals to total number of GPUs, ZeRO stage 2 is applied.
@@ -151,7 +142,6 @@
 * `sp_size`: The sequence will be sharded across `sp_size` GPUs.
 Must be divisible by the total number of GPUs.
 * `optimizer_dir`: The directory of optimizer state to be loaded.  
->>>>>>> 59098ae6
 * `max_length_per_device`: The maximum length allowed for a single GPU at training.
 The length of any sequence cannot exceed `sp_size * max_length_per_device`.
 * `max_inference_length_per_device`: The maximum length allowed for a single GPU at inference.
